--- conflicted
+++ resolved
@@ -359,19 +359,12 @@
             # released defines durations
             if "released" in event:
                 # values for the onset are only relevant if a released event exists
-<<<<<<< HEAD
-                onset_lsl.append(temp_onset_lsl)
-                description.append(temp_description)
-                temp_onset_lsl = -1
-                temp_description = -1
-=======
                 if temp_onset_lsl is None and temp_description is None:
                     continue
                 onset_lsl.append(temp_onset_lsl)
                 description.append(temp_description)
                 temp_onset_lsl = None
                 temp_description = None
->>>>>>> f98482a1
 
                 duration.append(timestamps[k] - onset_lsl[-1])
 
