"""Analysis tasks module."""

from .annotate_bad_channels_and_segments import (  # noqa: F401
    annotate_bad_channels_and_segments,
    bridges_and_autobads,
    view_annotated_raw,
)
from .convert_xdf_to_fiff import convert_xdf_to_fiff  # noqa: F401
from .create_behavioral_metadata import create_behavioral_metadata  # noqa: F401
from .epochs_evoked import (  # noqa: F401
    create_epochs_evoked_and_behavioral_metadata,
    response_to_CSD,
<<<<<<< HEAD
    stimlocked_to_CSD,
)  
=======
)
>>>>>>> 89311057
from .ica_decomposition import (  # noqa: F401
    apply_ica,
    apply_ica_interpolate,
    compare_labels,
    fit_icas,
    label_components,
)<|MERGE_RESOLUTION|>--- conflicted
+++ resolved
@@ -10,12 +10,8 @@
 from .epochs_evoked import (  # noqa: F401
     create_epochs_evoked_and_behavioral_metadata,
     response_to_CSD,
-<<<<<<< HEAD
     stimlocked_to_CSD,
 )  
-=======
-)
->>>>>>> 89311057
 from .ica_decomposition import (  # noqa: F401
     apply_ica,
     apply_ica_interpolate,
